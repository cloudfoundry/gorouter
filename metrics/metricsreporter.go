package metrics

import (
	"fmt"
	"net/http"
	"strings"
	"sync/atomic"
	"time"

<<<<<<< HEAD
	"github.com/cloudfoundry/dropsonde/metrics"

	"code.cloudfoundry.org/gorouter/route"
=======
	"code.cloudfoundry.org/gorouter/logger"
	"code.cloudfoundry.org/gorouter/route"

	"github.com/cloudfoundry/dropsonde/metrics"
	"github.com/uber-go/zap"
>>>>>>> 38453e09
)

type MetricsReporter struct {
	Sender                     metrics.MetricSender
	Batcher                    metrics.MetricBatcher
	PerRequestMetricsReporting bool
	Logger                     logger.Logger
	unmuzzled                  uint64
}

func (m *MetricsReporter) CaptureBackendExhaustedConns() {
	m.Batcher.BatchIncrementCounter("backend_exhausted_conns")
}

func (m *MetricsReporter) CaptureBackendTLSHandshakeFailed() {
	m.Batcher.BatchIncrementCounter("backend_tls_handshake_failed")
}

func (m *MetricsReporter) CaptureBackendInvalidID() {
	m.Batcher.BatchIncrementCounter("backend_invalid_id")
}

func (m *MetricsReporter) CaptureBackendInvalidTLSCert() {
	m.Batcher.BatchIncrementCounter("backend_invalid_tls_cert")
}

func (m *MetricsReporter) CaptureBadRequest() {
	m.Batcher.BatchIncrementCounter("rejected_requests")
}

func (m *MetricsReporter) CaptureBadGateway() {
	m.Batcher.BatchIncrementCounter("bad_gateways")
}

func (m *MetricsReporter) CaptureEmptyContentLengthHeader() {
	m.Batcher.BatchIncrementCounter("empty_content_length_header")
}

func (m *MetricsReporter) CaptureRoutingRequest(b *route.Endpoint) {
	m.Batcher.BatchIncrementCounter("total_requests")

	componentName, ok := b.Tags["component"]
	if ok && len(componentName) > 0 {
		m.Batcher.BatchIncrementCounter(fmt.Sprintf("requests.%s", componentName))
		if strings.HasPrefix(componentName, "dea-") {
			m.Batcher.BatchIncrementCounter("routed_app_requests")
		}
	}
}

func (m *MetricsReporter) CaptureRouteServiceResponse(res *http.Response) {
	var statusCode int
	if res != nil {
		statusCode = res.StatusCode
	}
	m.Batcher.BatchIncrementCounter(fmt.Sprintf("responses.route_services.%s", getResponseCounterName(statusCode)))
	m.Batcher.BatchIncrementCounter("responses.route_services")
}

func (m *MetricsReporter) CaptureRoutingResponse(statusCode int) {
	m.Batcher.BatchIncrementCounter(fmt.Sprintf("responses.%s", getResponseCounterName(statusCode)))
	m.Batcher.BatchIncrementCounter("responses")
}

func (m *MetricsReporter) CaptureRoutingResponseLatency(b *route.Endpoint, _ int, _ time.Time, d time.Duration) {
	if m.PerRequestMetricsReporting {
		//this function has extra arguments to match varz reporter
		latency := float64(d / time.Millisecond)
		unit := "ms"
		err := m.Sender.SendValue("latency", latency, unit)
		if err != nil {
			m.Logger.Debug("failed-sending-metric", zap.Error(err), zap.String("metric", "latency"))
		}

		componentName, ok := b.Tags["component"]
		if ok && len(componentName) > 0 {
			err := m.Sender.SendValue(fmt.Sprintf("latency.%s", componentName), latency, unit)
			if err != nil {
				m.Logger.Debug("failed-sending-metric", zap.Error(err), zap.String("metric", fmt.Sprintf("latency.%s", componentName)))
			}
		}
	}
}

func (m *MetricsReporter) CaptureLookupTime(t time.Duration) {
	if m.PerRequestMetricsReporting {
		unit := "ns"
		err := m.Sender.SendValue("route_lookup_time", float64(t.Nanoseconds()), unit)
		if err != nil {
			m.Logger.Debug("failed-sending-metric", zap.Error(err), zap.String("metric", "route_lookup_time"))
		}
	}
}

func (m *MetricsReporter) UnmuzzleRouteRegistrationLatency() {
	atomic.StoreUint64(&m.unmuzzled, 1)
}

func (m *MetricsReporter) CaptureRouteRegistrationLatency(t time.Duration) {
	if atomic.LoadUint64(&m.unmuzzled) == 1 {
		err := m.Sender.SendValue("route_registration_latency", float64(t/time.Millisecond), "ms")
		if err != nil {
			m.Logger.Debug("failed-sending-metric", zap.Error(err), zap.String("metric", "route_registration_latency"))
		}
	}
}

func (m *MetricsReporter) CaptureRouteStats(totalRoutes int, msSinceLastUpdate int64) {
	err := m.Sender.SendValue("total_routes", float64(totalRoutes), "")
	if err != nil {
		m.Logger.Debug("failed-sending-metric", zap.Error(err), zap.String("metric", "total_routes"))
	}
	err = m.Sender.SendValue("ms_since_last_registry_update", float64(msSinceLastUpdate), "ms")
	if err != nil {
		m.Logger.Debug("failed-sending-metric", zap.Error(err), zap.String("metric", "ms_since_last_registry_update"))
	}
}

func (m *MetricsReporter) CaptureRoutesPruned(routesPruned uint64) {
	m.Batcher.BatchAddCounter("routes_pruned", routesPruned)
}

func (m *MetricsReporter) CaptureRegistryMessage(msg ComponentTagged) {
	var componentName string
	if msg.Component() == "" {
		componentName = "registry_message"
	} else {
		componentName = "registry_message." + msg.Component()
	}
	m.Batcher.BatchIncrementCounter(componentName)
}

func (m *MetricsReporter) CaptureUnregistryMessage(msg ComponentTagged) {
	var componentName string
	if msg.Component() == "" {
		componentName = "unregistry_message"
	} else {
		componentName = "unregistry_message." + msg.Component()
	}
	err := m.Sender.IncrementCounter(componentName)
	if err != nil {
		m.Logger.Debug("failed-sending-metric", zap.Error(err), zap.String("metric", componentName))
	}
}

func (m *MetricsReporter) CaptureWebSocketUpdate() {
	m.Batcher.BatchIncrementCounter("websocket_upgrades")
}

func (m *MetricsReporter) CaptureWebSocketFailure() {
	m.Batcher.BatchIncrementCounter("websocket_failures")
}

func getResponseCounterName(statusCode int) string {
	statusCode = statusCode / 100
	if statusCode >= 2 && statusCode <= 5 {
		return fmt.Sprintf("%dxx", statusCode)
	}
	return "xxx"
}<|MERGE_RESOLUTION|>--- conflicted
+++ resolved
@@ -2,29 +2,24 @@
 
 import (
 	"fmt"
+	"log/slog"
 	"net/http"
 	"strings"
 	"sync/atomic"
 	"time"
 
-<<<<<<< HEAD
-	"github.com/cloudfoundry/dropsonde/metrics"
-
-	"code.cloudfoundry.org/gorouter/route"
-=======
-	"code.cloudfoundry.org/gorouter/logger"
 	"code.cloudfoundry.org/gorouter/route"
 
+	log "code.cloudfoundry.org/gorouter/logger"
+
 	"github.com/cloudfoundry/dropsonde/metrics"
-	"github.com/uber-go/zap"
->>>>>>> 38453e09
 )
 
 type MetricsReporter struct {
 	Sender                     metrics.MetricSender
 	Batcher                    metrics.MetricBatcher
 	PerRequestMetricsReporting bool
-	Logger                     logger.Logger
+	Logger                     *slog.Logger
 	unmuzzled                  uint64
 }
 
@@ -89,14 +84,14 @@
 		unit := "ms"
 		err := m.Sender.SendValue("latency", latency, unit)
 		if err != nil {
-			m.Logger.Debug("failed-sending-metric", zap.Error(err), zap.String("metric", "latency"))
+			m.Logger.Debug("failed-sending-metric", log.ErrAttr(err), slog.String("metric", "latency"))
 		}
 
 		componentName, ok := b.Tags["component"]
 		if ok && len(componentName) > 0 {
 			err := m.Sender.SendValue(fmt.Sprintf("latency.%s", componentName), latency, unit)
 			if err != nil {
-				m.Logger.Debug("failed-sending-metric", zap.Error(err), zap.String("metric", fmt.Sprintf("latency.%s", componentName)))
+				m.Logger.Debug("failed-sending-metric", log.ErrAttr(err), slog.String("metric", fmt.Sprintf("latency.%s", componentName)))
 			}
 		}
 	}
@@ -107,7 +102,7 @@
 		unit := "ns"
 		err := m.Sender.SendValue("route_lookup_time", float64(t.Nanoseconds()), unit)
 		if err != nil {
-			m.Logger.Debug("failed-sending-metric", zap.Error(err), zap.String("metric", "route_lookup_time"))
+			m.Logger.Debug("failed-sending-metric", log.ErrAttr(err), slog.String("metric", "route_lookup_time"))
 		}
 	}
 }
@@ -120,7 +115,7 @@
 	if atomic.LoadUint64(&m.unmuzzled) == 1 {
 		err := m.Sender.SendValue("route_registration_latency", float64(t/time.Millisecond), "ms")
 		if err != nil {
-			m.Logger.Debug("failed-sending-metric", zap.Error(err), zap.String("metric", "route_registration_latency"))
+			m.Logger.Debug("failed-sending-metric", log.ErrAttr(err), slog.String("metric", "route_registration_latency"))
 		}
 	}
 }
@@ -128,11 +123,11 @@
 func (m *MetricsReporter) CaptureRouteStats(totalRoutes int, msSinceLastUpdate int64) {
 	err := m.Sender.SendValue("total_routes", float64(totalRoutes), "")
 	if err != nil {
-		m.Logger.Debug("failed-sending-metric", zap.Error(err), zap.String("metric", "total_routes"))
+		m.Logger.Debug("failed-sending-metric", log.ErrAttr(err), slog.String("metric", "total_routes"))
 	}
 	err = m.Sender.SendValue("ms_since_last_registry_update", float64(msSinceLastUpdate), "ms")
 	if err != nil {
-		m.Logger.Debug("failed-sending-metric", zap.Error(err), zap.String("metric", "ms_since_last_registry_update"))
+		m.Logger.Debug("failed-sending-metric", log.ErrAttr(err), slog.String("metric", "ms_since_last_registry_update"))
 	}
 }
 
@@ -159,7 +154,7 @@
 	}
 	err := m.Sender.IncrementCounter(componentName)
 	if err != nil {
-		m.Logger.Debug("failed-sending-metric", zap.Error(err), zap.String("metric", componentName))
+		m.Logger.Debug("failed-sending-metric", log.ErrAttr(err), slog.String("metric", componentName))
 	}
 }
 
