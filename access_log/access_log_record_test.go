package access_log_test

import (
	. "github.com/cloudfoundry/gorouter/access_log"

	router_http "github.com/cloudfoundry/gorouter/common/http"
	"github.com/cloudfoundry/gorouter/route"
	. "github.com/onsi/ginkgo"
	. "github.com/onsi/gomega"

	"net/http"
	"net/url"
	"time"
)

var _ = Describe("AccessLogRecord", func() {

	It("Makes a record with all values", func() {
		record := AccessLogRecord{
			Request: &http.Request{
				Host:   "FakeRequestHost",
				Method: "FakeRequestMethod",
				Proto:  "FakeRequestProto",
				URL: &url.URL{
					Opaque: "http://example.com/request",
				},
				Header: http.Header{
					"Referer":                       []string{"FakeReferer"},
					"User-Agent":                    []string{"FakeUserAgent"},
					"X-Forwarded-For":               []string{"FakeProxy1, FakeProxy2"},
					"X-Forwarded-Proto":             []string{"FakeOriginalRequestProto"},
					router_http.VcapRequestIdHeader: []string{"abc-123-xyz-pdq"},
				},
				RemoteAddr: "FakeRemoteAddr",
			},
			BodyBytesSent: 23,
			StatusCode:    200,
			RouteEndpoint: &route.Endpoint{
				ApplicationId: "FakeApplicationId",
			},
			StartedAt:            time.Date(2000, time.January, 1, 0, 0, 0, 0, time.UTC),
			FinishedAt:           time.Date(2000, time.January, 1, 0, 1, 0, 0, time.UTC),
			RequestBytesReceived: 30,
		}

		recordString := "FakeRequestHost - " +
			"[01/01/2000:00:00:00 +0000] " +
			"\"FakeRequestMethod http://example.com/request FakeRequestProto\" " +
			"200 " +
			"30 " +
			"23 " +
			"\"FakeReferer\" " +
			"\"FakeUserAgent\" " +
			"FakeRemoteAddr " +
			"x_forwarded_for:\"FakeProxy1, FakeProxy2\" " +
			"x_forwarded_proto:\"FakeOriginalRequestProto\" " +
			"vcap_request_id:abc-123-xyz-pdq " +
			"response_time:60.000000000 " +
			"app_id:FakeApplicationId" +
			"\n"

		Expect(record.LogMessage()).To(Equal(recordString))
	})

	It("Makes a record with values missing", func() {
		record := AccessLogRecord{
			Request: &http.Request{
				Host:   "FakeRequestHost",
				Method: "FakeRequestMethod",
				Proto:  "FakeRequestProto",
				URL: &url.URL{
					Opaque: "http://example.com/request",
				},
				Header:     http.Header{},
				RemoteAddr: "FakeRemoteAddr",
			},
			RouteEndpoint: &route.Endpoint{
				ApplicationId: "FakeApplicationId",
			},
			StartedAt: time.Date(2000, time.January, 1, 0, 0, 0, 0, time.UTC),
		}

		recordString := "FakeRequestHost - " +
			"[01/01/2000:00:00:00 +0000] " +
			"\"FakeRequestMethod http://example.com/request FakeRequestProto\" " +
			"MissingResponseStatusCode " +
			"0 " +
			"0 " +
			"\"-\" " +
			"\"-\" " +
			"FakeRemoteAddr " +
			"x_forwarded_for:\"-\" " +
			"x_forwarded_proto:\"-\" " +
			"vcap_request_id:- " +
			"response_time:MissingFinishedAt " +
			"app_id:FakeApplicationId" +
			"\n"

		Expect(record.LogMessage()).To(Equal(recordString))
	})

	It("does not create a log message when route endpoint missing", func() {
		record := AccessLogRecord{}
		Expect(record.LogMessage()).To(Equal(""))
	})

<<<<<<< HEAD
	It("Appends extra headers if specified", func() {
		record := AccessLogRecord{
			Request: &http.Request{
				Host:   "FakeRequestHost",
				Method: "FakeRequestMethod",
				Proto:  "FakeRequestProto",
				URL: &url.URL{
					Opaque: "http://example.com/request",
				},
				Header: http.Header{
					"Cache-Control":   []string{"no-cache"},
					"Accept-Encoding": []string{"gzip, deflate"},
					"If-Match":        []string{"\"737060cd8c284d8af7ad3082f209582d\""},
				},
				RemoteAddr: "FakeRemoteAddr",
			},
			RouteEndpoint: &route.Endpoint{
				ApplicationId: "FakeApplicationId",
			},
			StartedAt:         time.Date(2000, time.January, 1, 0, 0, 0, 0, time.UTC),
			ExtraHeadersToLog: []string{"Cache-Control", "Accept-Encoding", "If-Match", "Doesnt-Exist"},
		}

		recordString := "FakeRequestHost - " +
			"[01/01/2000:00:00:00 +0000] " +
			"\"FakeRequestMethod http://example.com/request FakeRequestProto\" " +
			"MissingResponseStatusCode " +
			"0 " +
			"0 " +
			"\"-\" " +
			"\"-\" " +
			"FakeRemoteAddr " +
			"x_forwarded_for:\"-\" " +
			"vcap_request_id:- " +
			"response_time:MissingFinishedAt " +
			"app_id:FakeApplicationId " +
			"cache_control:\"no-cache\" " +
			"accept_encoding:\"gzip, deflate\" " +
			"if_match:\"\\\"737060cd8c284d8af7ad3082f209582d\\\"\" " +
			"doesnt_exist:\"-\"" +
			"\n"

		Expect(record.LogMessage()).To(Equal(recordString))
	})
})

func CompleteAccessLogRecord() AccessLogRecord {
	return AccessLogRecord{
		Request: &http.Request{
			Host:   "FakeRequestHost",
			Method: "FakeRequestMethod",
			Proto:  "FakeRequestProto",
			URL: &url.URL{
				Opaque: "http://example.com/request",
			},
			Header: http.Header{
				"Referer":                       []string{"FakeReferer"},
				"User-Agent":                    []string{"FakeUserAgent"},
				"X-Forwarded-For":               []string{"FakeProxy1, FakeProxy2"},
				router_http.VcapRequestIdHeader: []string{"abc-123-xyz-pdq"},
			},
			RemoteAddr: "FakeRemoteAddr",
		},
		BodyBytesSent: 23,
		StatusCode:    200,
		RouteEndpoint: &route.Endpoint{
			ApplicationId: "FakeApplicationId",
		},
		StartedAt:            time.Date(2000, time.January, 1, 0, 0, 0, 0, time.UTC),
		FinishedAt:           time.Date(2000, time.January, 1, 0, 1, 0, 0, time.UTC),
		RequestBytesReceived: 30,
	}
}
=======
})
>>>>>>> 368e751b
<|MERGE_RESOLUTION|>--- conflicted
+++ resolved
@@ -104,7 +104,6 @@
 		Expect(record.LogMessage()).To(Equal(""))
 	})
 
-<<<<<<< HEAD
 	It("Appends extra headers if specified", func() {
 		record := AccessLogRecord{
 			Request: &http.Request{
@@ -149,35 +148,4 @@
 
 		Expect(record.LogMessage()).To(Equal(recordString))
 	})
-})
-
-func CompleteAccessLogRecord() AccessLogRecord {
-	return AccessLogRecord{
-		Request: &http.Request{
-			Host:   "FakeRequestHost",
-			Method: "FakeRequestMethod",
-			Proto:  "FakeRequestProto",
-			URL: &url.URL{
-				Opaque: "http://example.com/request",
-			},
-			Header: http.Header{
-				"Referer":                       []string{"FakeReferer"},
-				"User-Agent":                    []string{"FakeUserAgent"},
-				"X-Forwarded-For":               []string{"FakeProxy1, FakeProxy2"},
-				router_http.VcapRequestIdHeader: []string{"abc-123-xyz-pdq"},
-			},
-			RemoteAddr: "FakeRemoteAddr",
-		},
-		BodyBytesSent: 23,
-		StatusCode:    200,
-		RouteEndpoint: &route.Endpoint{
-			ApplicationId: "FakeApplicationId",
-		},
-		StartedAt:            time.Date(2000, time.January, 1, 0, 0, 0, 0, time.UTC),
-		FinishedAt:           time.Date(2000, time.January, 1, 0, 1, 0, 0, time.UTC),
-		RequestBytesReceived: 30,
-	}
-}
-=======
-})
->>>>>>> 368e751b
+})