--- conflicted
+++ resolved
@@ -9,7 +9,6 @@
 	"log/slog"
 	"os"
 	"runtime"
-	"strings"
 	"syscall"
 	"time"
 
@@ -108,20 +107,11 @@
 	}
 
 	if c.DebugAddr != "" {
-<<<<<<< HEAD
 		reconfigurableSink := lager.ReconfigurableSink{}
-		debugserver.Run(c.DebugAddr, &reconfigurableSink)
-=======
-		// FIXME: this reconfigurableSink isn't hooked up to our logger instance at all, so has no effect
-		//        additionally, shouldn't we be adding debugserver to our ifrit groups and running it that way?
-		//        or do we want to keep it separate intentionally so any failures don't take down the rest of gorouter?
-		//        either way we should do something to stop it during shutdown, no?
-		reconfigurableSink := lager.NewReconfigurableSink(lager.NewWriterSink(os.Stdout, lager.DEBUG), minLagerLogLevel)
-		_, err = debugserver.Run(c.DebugAddr, reconfigurableSink)
+		_, err = debugserver.Run(c.DebugAddr, &reconfigurableSink)
 		if err != nil {
-			logger.Error("failed-to-start-debug-server", zap.Error(err))
-		}
->>>>>>> 38453e09
+			logger.Error("failed-to-start-debug-server", grlog.ErrAttr(err))
+		}
 	}
 
 	logger.Info("setting-up-nats-connection")
@@ -142,15 +132,9 @@
 
 	sender := metric_sender.NewMetricSender(dropsonde.AutowiredEmitter())
 
-<<<<<<< HEAD
-	metricsReporter := initializeMetrics(sender, c)
+	metricsReporter := initializeMetrics(sender, c, grlog.CreateLoggerWithSource(prefix, "metricsreporter"))
 	fdMonitor := initializeFDMonitor(sender, grlog.CreateLoggerWithSource(prefix, "FileDescriptor"))
 	registry := rregistry.NewRouteRegistry(grlog.CreateLoggerWithSource(prefix, "registry"), c, metricsReporter)
-=======
-	metricsReporter := initializeMetrics(sender, c, logger)
-	fdMonitor := initializeFDMonitor(sender, logger)
-	registry := rregistry.NewRouteRegistry(logger.Session("registry"), c, metricsReporter)
->>>>>>> 38453e09
 	if c.SuspendPruningIfNatsUnavailable {
 		registry.SuspendPruning(func() bool { return !(natsClient.Status() == nats.CONNECTED) })
 	}
@@ -305,7 +289,7 @@
 	}
 }
 
-func initializeMetrics(sender *metric_sender.MetricSender, c *config.Config, logger goRouterLogger.Logger) *metrics.MetricsReporter {
+func initializeMetrics(sender *metric_sender.MetricSender, c *config.Config, logger *slog.Logger) *metrics.MetricsReporter {
 	// 5 sec is dropsonde default batching interval
 	batcher := metricbatcher.New(sender, 5*time.Second)
 	batcher.AddConsistentlyEmittedMetrics("bad_gateways",
@@ -327,7 +311,7 @@
 		"websocket_upgrades",
 	)
 
-	return &metrics.MetricsReporter{Sender: sender, Batcher: batcher, PerRequestMetricsReporting: c.PerRequestMetricsReporting, Logger: logger.Session("metricsreporter")}
+	return &metrics.MetricsReporter{Sender: sender, Batcher: batcher, PerRequestMetricsReporting: c.PerRequestMetricsReporting, Logger: logger}
 }
 
 func createCrypto(logger *slog.Logger, secret string) *secure.AesGCM {
@@ -424,23 +408,4 @@
 		cl,
 	)
 	return routeFetcher
-<<<<<<< HEAD
-=======
-}
-
-func createLogger(component string, level string, timestampFormat string) (goRouterLogger.Logger, lager.LogLevel) {
-	var logLevel zap.Level
-	err := logLevel.UnmarshalText([]byte(strings.ToLower(level)))
-	if err != nil {
-		panic(fmt.Errorf("unknown log level: %s", level))
-	}
-
-	minLagerLogLevel, err := lager.LogLevelFromString(strings.ToLower(level))
-	if err != nil {
-		panic(fmt.Errorf("unknown log level: %s", level))
-	}
-
-	lggr := goRouterLogger.NewLogger(component, timestampFormat, logLevel, zap.Output(os.Stdout))
-	return lggr, minLagerLogLevel
->>>>>>> 38453e09
 }